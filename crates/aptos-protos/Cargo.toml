--- conflicted
+++ resolved
@@ -13,8 +13,4 @@
 pbjson = "0.4.0"
 prost = "0.11.3"
 serde = { version = "1.0.137", features = ["derive"], default-features = false }
-<<<<<<< HEAD
-tonic = { version = "0.8.0", features = ["tls-roots", "transport", "prost", "gzip", "codegen"] }
-=======
-tonic = { version = "0.8.3", features = ["tls-roots", "transport", "prost", "gzip", "codegen"] }
->>>>>>> ff7279d0
+tonic = { version = "0.8.3", features = ["tls-roots", "transport", "prost", "gzip", "codegen"] }